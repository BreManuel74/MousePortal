--- conflicted
+++ resolved
@@ -282,11 +282,7 @@
         self.stop_texture = config["stop_texture"]
         self.probe_onset = config["probe_onset"]
         self.probe_duration = config["probe_duration"]
-<<<<<<< HEAD
         self.probe_probability = config.get("probe_probability", 1.0)  # Default to 100% if not specified
-=======
-        self.stop_texture_probability = config.get("stop_texture_probability", 0.9)
->>>>>>> ce6414ce
         
         # Create a parent node for all corridor segments.
         self.parent: NodePath = base.render.attachNewNode("corridor")
